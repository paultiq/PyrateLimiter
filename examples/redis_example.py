--- conflicted
+++ resolved
@@ -1,8 +1,4 @@
 # ruff: noqa: T201
-<<<<<<< HEAD
-=======
-
->>>>>>> 731b275e
 import asyncio
 import logging
 import time
@@ -13,11 +9,8 @@
 import redis
 
 from pyrate_limiter import AsyncRedisBucket, Duration, Limiter, Rate, RedisBucket
-<<<<<<< HEAD
-=======
 
 logger = logging.getLogger(__name__)
->>>>>>> 731b275e
 
 
 async def ticker():
