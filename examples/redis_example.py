# ruff: noqa: T201
import asyncio
import logging
import time
from datetime import datetime
from typing import List

import pytest
import redis

from pyrate_limiter import AsyncRedisBucket, Duration, Limiter, Rate, RedisBucket
<<<<<<< HEAD
=======

logger = logging.getLogger(__name__)
>>>>>>> 0c516064


async def ticker():
    for _ in range(8):
        print(f"[TICK] {datetime.now()}")
        await asyncio.sleep(0.5)


def create_redis_bucket(rates: List[Rate]):
    redis_db = redis.Redis(host="localhost")
    bucket = RedisBucket.init(rates, redis_db, "test")
    bucket.flush()
    assert bucket.count() == 0
    return bucket


async def create_async_redis_bucket(rates: List[Rate]):
    redis_db = redis.asyncio.Redis(host="localhost")
    bucket = await AsyncRedisBucket.init(rates, redis_db, "test3")
    await bucket.flush()
    assert await bucket.count() == 0
    return bucket


@pytest.mark.asyncio
async def test_redis_async():
    rates = [Rate(3, Duration.SECOND)]

    redis_bucket = await create_async_redis_bucket(rates)
    with Limiter(redis_bucket, raise_when_fail=False, max_delay=Duration.DAY) as limiter:

        async def task(name, weight):
            acquired = await limiter.try_acquire_async(name, weight)
            print(f"{datetime.now()} {name}: {weight}, {acquired=}")

        start = time.time()
        await asyncio.gather(ticker(), *[task(str(i), 1) for i in range(10)])
        print(f"Run 10 calls in {time.time() - start:,.2f} sec")


def test_redis_sync():
    rates = [Rate(3, Duration.SECOND)]

    redis_bucket = create_redis_bucket(rates)

    with Limiter(redis_bucket, raise_when_fail=False, max_delay=Duration.DAY) as limiter:

        def task(name, weight):
            acquired = limiter.try_acquire(name, weight)
            print(f"{datetime.now()} {name}: {weight}, {acquired=}")

        for i in range(10):
            task(str(i), 1)


if __name__ == "__main__":
    print("To start a redis container: \n# docker run -d --name redis-test -p 6379:6379 redis:7")

    print("Redis (non-Async) bucket")
    test_redis_sync()

    print("AsyncRedis bucket")
    asyncio.run(test_redis_async())<|MERGE_RESOLUTION|>--- conflicted
+++ resolved
@@ -9,11 +9,8 @@
 import redis
 
 from pyrate_limiter import AsyncRedisBucket, Duration, Limiter, Rate, RedisBucket
-<<<<<<< HEAD
-=======
 
 logger = logging.getLogger(__name__)
->>>>>>> 0c516064
 
 
 async def ticker():
