from glob import glob

import nox
from nox_poetry import session

# Reuse virtualenv created by poetry instead of creating new ones
nox.options.reuse_existing_virtualenvs = True

# Manually select serial tests. TODO: Add a "serial" marker
PYTEST_MP_ARGS = ["--verbose", "--maxfail=1", "tests/test_multiprocessing.py"]
COVERAGE_APPEND_ARGS = ["--cov=pyrate_limiter", "--cov-report="]

PYTEST_MP2_ARGS = ["--verbose", "--maxfail=1", "-m", "mpbucket and monotonic",
                   "--ignore=tests/test_multiprocessing.py"]
COVERAGE_APPEND2_ARGS = ["--cov=pyrate_limiter", "--cov-append", "--cov-report="]

# Reduce # of cores to 3: one less than GHA runner's cores: timing tests are sensitive to high load
PYTEST_ARGS = ["--verbose", "--maxfail=1", "-m", "not mpbucket", "--numprocesses=3",
               "--ignore=tests/test_multiprocessing.py"]
<<<<<<< HEAD
COVERAGE_REPORT_ARGS = ["--cov=pyrate_limiter",
                        "--cov-append",
                        "--cov-report=term",
                        "--cov-report=xml",
                        "--cov-report=html"]
=======
COVERAGE_ARGS = ["--cov=pyrate_limiter", "--cov-append", "--cov-report=term", "--cov-report=xml", "--cov-report=html",
                 ]


def get_examples():
    return [f for f in glob("examples/*.py") if f != "examples/httpx_ratelimiter.py"]
>>>>>>> 0235bf50


@session(python=False)
def lint(session) -> None:
    session.run("pre-commit", "run", "--all-files")


@session(python=False)
def cover(session) -> None:
    """Run tests and generate coverage reports in both terminal output and XML (for Codecov)"""

    # Serial Files
    session.run("pytest", *PYTEST_MP_ARGS, *COVERAGE_APPEND_ARGS)

    # Serial Markers
    session.run("pytest", *PYTEST_MP2_ARGS, *COVERAGE_APPEND2_ARGS)

    # Everything else - concurrent
<<<<<<< HEAD
    session.run("pytest", *PYTEST_ARGS, *COVERAGE_REPORT_ARGS)
=======
    session.run("pytest", *PYTEST_ARGS, *COVERAGE_ARGS, "tests", *get_examples())
>>>>>>> 0235bf50


@session(python=False)
def test(session) -> None:
    session.run("pytest", *PYTEST_MP_ARGS)
    session.run("pytest", *PYTEST_MP2_ARGS)
<<<<<<< HEAD
    session.run("pytest", *PYTEST_ARGS)
=======
    session.run("pytest", *PYTEST_ARGS, "tests", *get_examples())
>>>>>>> 0235bf50


@session(python=False)
def docs(session):
    """Build Sphinx documentation"""
    session.run("sphinx-build", "docs", "docs/_build/html", "-j", "auto")<|MERGE_RESOLUTION|>--- conflicted
+++ resolved
@@ -17,20 +17,15 @@
 # Reduce # of cores to 3: one less than GHA runner's cores: timing tests are sensitive to high load
 PYTEST_ARGS = ["--verbose", "--maxfail=1", "-m", "not mpbucket", "--numprocesses=3",
                "--ignore=tests/test_multiprocessing.py"]
-<<<<<<< HEAD
 COVERAGE_REPORT_ARGS = ["--cov=pyrate_limiter",
                         "--cov-append",
                         "--cov-report=term",
                         "--cov-report=xml",
                         "--cov-report=html"]
-=======
-COVERAGE_ARGS = ["--cov=pyrate_limiter", "--cov-append", "--cov-report=term", "--cov-report=xml", "--cov-report=html",
-                 ]
 
 
 def get_examples():
     return [f for f in glob("examples/*.py") if f != "examples/httpx_ratelimiter.py"]
->>>>>>> 0235bf50
 
 
 @session(python=False)
@@ -49,22 +44,14 @@
     session.run("pytest", *PYTEST_MP2_ARGS, *COVERAGE_APPEND2_ARGS)
 
     # Everything else - concurrent
-<<<<<<< HEAD
-    session.run("pytest", *PYTEST_ARGS, *COVERAGE_REPORT_ARGS)
-=======
-    session.run("pytest", *PYTEST_ARGS, *COVERAGE_ARGS, "tests", *get_examples())
->>>>>>> 0235bf50
+    session.run("pytest", *PYTEST_ARGS, *COVERAGE_REPORT_ARGS, "tests", *get_examples())
 
 
 @session(python=False)
 def test(session) -> None:
     session.run("pytest", *PYTEST_MP_ARGS)
     session.run("pytest", *PYTEST_MP2_ARGS)
-<<<<<<< HEAD
-    session.run("pytest", *PYTEST_ARGS)
-=======
     session.run("pytest", *PYTEST_ARGS, "tests", *get_examples())
->>>>>>> 0235bf50
 
 
 @session(python=False)
