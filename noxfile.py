--- conflicted
+++ resolved
@@ -9,14 +9,9 @@
 PYTEST_MP2_ARGS = ["--verbose", "--cov=pyrate_limiter", "--cov-append", "--maxfail=1", "-m", "mpbucket and monotonic",
                    "--ignore=tests/test_multiprocessing.py"]
 
-<<<<<<< HEAD
-# reduced numprocesses to 3 (assuming GHA tunner is running on 4 cores)
-PYTEST_ARGS = ["--verbose", "--maxfail=1", "--numprocesses=3", "--ignore=tests/test_multiprocessing.py"]
-=======
 # Reduce # of cores to 3: one less than GHA runner's cores: timing tests are sensitive to high load
 PYTEST_ARGS = ["--verbose", "--maxfail=1", "-m", "not mpbucket", "--numprocesses=3",
                "--ignore=tests/test_multiprocessing.py"]
->>>>>>> d9955dd0
 COVERAGE_ARGS = ["--cov=pyrate_limiter", "--cov-append", "--cov-report=term", "--cov-report=xml", "--cov-report=html"]
 
 
