--- conflicted
+++ resolved
@@ -68,12 +68,9 @@
     "schedule>=1.1.0,<2",
     "pytest-retry>=1.7.0",
     "httpx",
-<<<<<<< HEAD
     "aiohttp",
     "requests",
-=======
     "psycopg[binary]>=3.2.9; sys_platform == 'win32'"
->>>>>>> 620ffc0c
 ]
 
 
