--- conflicted
+++ resolved
@@ -4,7 +4,7 @@
 
 import logging
 from contextlib import contextmanager
-from time import time
+from time import time_ns
 from typing import TYPE_CHECKING, Awaitable, List, Optional, Union
 
 from ..abstracts import AbstractBucket, Rate, RateItem
@@ -64,7 +64,7 @@
 
     def now(self):
         # TODO: Use a Postgres time source via SQL
-        return int(1000 * time())
+        return time_ns() // 1000000
 
     @contextmanager
     def _get_conn(self):
@@ -169,11 +169,7 @@
 
     def close(self):
         if self.pool is not None and not self.pool.closed:
-<<<<<<< HEAD
-            self.pool.close()
-=======
             try:
                 self.pool.close()
             except Exception as e:
-                logger.debug("Exception closing pool, %s", e)
->>>>>>> a3438229
+                logger.debug("Exception closing pool, %s", e)