"""Complete Limiter test suite
"""
import time
from inspect import isawaitable

import pytest

from .conftest import DEFAULT_RATES
from .conftest import logger
from .demo_bucket_factory import DemoAsyncGetBucketFactory
from .demo_bucket_factory import DemoBucketFactory
from .helpers import async_acquire
from .helpers import concurrent_acquire
from .helpers import flushing_bucket
from .helpers import inspect_bucket_items
from .helpers import prefilling_bucket
from pyrate_limiter import AbstractBucket
from pyrate_limiter import BucketAsyncWrapper
from pyrate_limiter import BucketFactory
from pyrate_limiter import Duration
from pyrate_limiter import InMemoryBucket
from pyrate_limiter import Limiter
from pyrate_limiter import RedisBucket
from pyrate_limiter import Rate
from pyrate_limiter import SingleBucketFactory


@pytest.mark.asyncio
async def test_limiter_constructor_01():
    limiter = Limiter(DEFAULT_RATES[0])
    assert isinstance(limiter.bucket_factory, BucketFactory)
    assert isinstance(limiter.bucket_factory.bucket, InMemoryBucket)
    assert limiter.bucket_factory.bucket.rates == [DEFAULT_RATES[0]]

    limiter = Limiter(DEFAULT_RATES)
    assert isinstance(limiter.bucket_factory, BucketFactory)
    assert isinstance(limiter.bucket_factory.bucket, InMemoryBucket)
    assert limiter.bucket_factory.bucket.rates == DEFAULT_RATES

    assert len(limiter.buckets()) == 1


@pytest.mark.asyncio
async def test_limiter_constructor_02(
    create_bucket,
):
    bucket = await create_bucket(DEFAULT_RATES)

    limiter = Limiter(bucket)
    assert isinstance(limiter.bucket_factory, SingleBucketFactory)
<<<<<<< HEAD

    limiter = Limiter(
        bucket
=======
    assert limiter.max_delay is None
    assert limiter.raise_when_fail is True

    limiter = Limiter(
        bucket,
        raise_when_fail=limiter_should_raise,
        max_delay=limiter_delay,
>>>>>>> a3438229
    )

    assert isinstance(limiter.bucket_factory, BucketFactory)


    acquire_ok = limiter.try_acquire("example")

    if isawaitable(acquire_ok):
        acquire_ok = await acquire_ok

    assert acquire_ok

    factory = DemoBucketFactory(demo=bucket)
    limiter = Limiter(
        factory,

    )
    assert limiter.bucket_factory is factory


@pytest.mark.asyncio
async def test_limiter_01(
    request,
    create_bucket,
):
    if request.node.get_closest_marker("mpbucket"):
        pytest.skip("Skipped mpbucket test due to erratic performance timing compared to more deterministic buckets")

    bucket = await create_bucket(DEFAULT_RATES)

    factory = DemoBucketFactory(demo=bucket)
    limiter = Limiter(
        factory,
        buffer_ms=10
    )
    bucket = BucketAsyncWrapper(bucket)

    item = "demo"

    logger.info("If weight = 0, it just passes thru")
    acquire_ok, cost = await async_acquire(limiter, item, weight=0)
    assert acquire_ok
    assert cost <= 10
    assert await bucket.count() == 0

    logger.info("Limiter Test #1")
    await prefilling_bucket(limiter, 0.3, item)

    acquired, cost = await async_acquire(limiter, item, weight=0, blocking=False)
    assert acquired

    acquired, cost = await async_acquire(limiter, item, blocking=False)

    assert not acquired

    acquired, cost = await async_acquire(limiter, item, blocking=False)

    assert not acquired



@pytest.mark.asyncio
<<<<<<< HEAD
async def test_limiter_async_factory_get_weight0(
=======
async def test_limiter_async_factory_get(
    limiter_should_raise,
    limiter_delay,
>>>>>>> a3438229
):
    factory = DemoAsyncGetBucketFactory()
    limiter = Limiter(
        factory,

        buffer_ms=5
    )
    item = "demo"

    logger.info("If weight = 0, it just passes thru")
    acquire_ok, cost = await async_acquire(limiter, item, blocking=True, weight=0)
    assert acquire_ok
    assert cost <= 10


    await prefilling_bucket(limiter, 0.3, item)

    # Not blocking blocking, if weight is 0 then it's nearly instant 
    acquire_ok, cost = await async_acquire(limiter, item, blocking=True, weight=0)
    assert acquire_ok
    assert cost <= 10


    # Even if blocking, if weight is 0 then it's nearly instant 
    acquire_ok, cost = await async_acquire(limiter, item, blocking=True, weight=0)
    assert acquire_ok
    assert cost <= 10

@pytest.mark.asyncio
async def test_limiter_async_factory_get(
):
    factory = DemoAsyncGetBucketFactory()
    limiter = Limiter(
        factory,
        buffer_ms=5
    )
    item = "demo"


    await prefilling_bucket(limiter, 0.3, item)

    # A non-blocking request should return immediately and fail
    acquire_ok, cost = await async_acquire(limiter, item, blocking=False)
    assert not acquire_ok 
    assert cost <= 50

    
    # A blocking request should wait about 600+ ms
    acquire_ok, cost = await async_acquire(limiter, item, blocking=True)
    assert acquire_ok 
    assert 300 <= cost <= 900

    # Same as above
    acquire_ok, cost = await async_acquire(limiter, item)
    assert acquire_ok 
    assert 300 <= cost <= 900


    # # Flush before testing again
    await factory.flush()
    logger.info("Limiter Test #2")
    await prefilling_bucket(limiter, 0, item)

    # A non-blocking request should return immediately and fail
    acquire_ok, cost = await async_acquire(limiter, item, blocking=False)
    assert not acquire_ok 
    assert cost <= 50

    # A blocking request should wait about 600+ ms
    acquire_ok, cost = await async_acquire(limiter, item, blocking=True)
    assert acquire_ok 
    assert 300 <= cost <= 1200



@pytest.mark.asyncio
async def test_limiter_concurrency(
    create_bucket,
):
    bucket = await create_bucket(DEFAULT_RATES)
    factory = DemoBucketFactory(demo=bucket)
    limiter = Limiter(
        factory,
    )

    logger.info("Test Limiter Concurrency: inserting 4 items")
    items = ["demo" for _ in range(4)]

    result = await concurrent_acquire(limiter, items)
    item_names = await inspect_bucket_items(bucket, 3)

    result = await concurrent_acquire(limiter, items)
    item_names = await inspect_bucket_items(bucket, 3)
    logger.info(
        "(No raise, delay is None or delay > max_delay) Result = %s, Item = %s",
        result,
        item_names,
    )
    
    

@pytest.mark.asyncio
async def test_limiter_decorator(
    create_bucket,
):
    bucket = await create_bucket(DEFAULT_RATES)
    factory = DemoBucketFactory(demo=bucket)
    limiter = Limiter(
        factory,
        
    )
    limiter_wrapper = limiter.as_decorator(name="demo", weight=1)

    counter = 0


    @limiter_wrapper
    async def async_inc_counter(num: int):
        nonlocal counter
        counter += num

    if isawaitable(bucket.count()):
        with pytest.raises(RuntimeError):
            @limiter_wrapper
            def inc_counter(num: int):
                nonlocal counter
                counter += num
            inc = inc_counter(1)

    else:
        @limiter_wrapper
        def inc_counter(num: int):
            nonlocal counter
            counter += num
        inc = inc_counter(1)
        if isawaitable(inc):
            await inc

        assert counter == 1

        await async_inc_counter(1)
        assert counter == 2


def test_wait_too_long():

    requests_per_second = 10

    rate = Rate(requests_per_second, Duration.SECOND)
    bucket = InMemoryBucket([rate])
<<<<<<< HEAD
    limiter = Limiter(bucket)
=======
    limiter = Limiter(bucket, raise_when_fail=False,
                      max_delay=Duration.SECOND, retry_until_max_delay=True)
>>>>>>> a3438229

    for i in range(500):
        success = limiter.try_acquire("mytest", weight=1, blocking=False)
        if not success:
            break

<<<<<<< HEAD
    assert not success  # retried and then failed
=======
    assert not success  # retried and then failed

    time.sleep(1)

    # raise_when_fail = True
    limiter = Limiter(bucket, raise_when_fail=True, 
                      max_delay=Duration.SECOND, retry_until_max_delay=True)

    with pytest.raises(LimiterDelayException):
        for i in range(500):
            success = limiter.try_acquire("mytest", 1)
            if not success:
                break
>>>>>>> a3438229
<|MERGE_RESOLUTION|>--- conflicted
+++ resolved
@@ -48,19 +48,9 @@
 
     limiter = Limiter(bucket)
     assert isinstance(limiter.bucket_factory, SingleBucketFactory)
-<<<<<<< HEAD
 
     limiter = Limiter(
         bucket
-=======
-    assert limiter.max_delay is None
-    assert limiter.raise_when_fail is True
-
-    limiter = Limiter(
-        bucket,
-        raise_when_fail=limiter_should_raise,
-        max_delay=limiter_delay,
->>>>>>> a3438229
     )
 
     assert isinstance(limiter.bucket_factory, BucketFactory)
@@ -123,13 +113,7 @@
 
 
 @pytest.mark.asyncio
-<<<<<<< HEAD
 async def test_limiter_async_factory_get_weight0(
-=======
-async def test_limiter_async_factory_get(
-    limiter_should_raise,
-    limiter_delay,
->>>>>>> a3438229
 ):
     factory = DemoAsyncGetBucketFactory()
     limiter = Limiter(
@@ -280,21 +264,13 @@
 
     rate = Rate(requests_per_second, Duration.SECOND)
     bucket = InMemoryBucket([rate])
-<<<<<<< HEAD
     limiter = Limiter(bucket)
-=======
-    limiter = Limiter(bucket, raise_when_fail=False,
-                      max_delay=Duration.SECOND, retry_until_max_delay=True)
->>>>>>> a3438229
 
     for i in range(500):
         success = limiter.try_acquire("mytest", weight=1, blocking=False)
         if not success:
             break
 
-<<<<<<< HEAD
-    assert not success  # retried and then failed
-=======
     assert not success  # retried and then failed
 
     time.sleep(1)
@@ -307,5 +283,4 @@
         for i in range(500):
             success = limiter.try_acquire("mytest", 1)
             if not success:
-                break
->>>>>>> a3438229
+                break