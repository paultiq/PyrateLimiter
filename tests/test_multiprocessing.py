--- conflicted
+++ resolved
@@ -24,20 +24,7 @@
 
 logger = logging.getLogger(__name__)
 
-<<<<<<< HEAD
 BUCKET: Optional[AbstractBucket] = None
-=======
-    BUCKET = bucket
-
-    if not use_async_bucket:
-        # if we're doing async, don't initialize the limiter here, we'll do it in the task so it's in the event loop
-        LIMITER = Limiter(
-            bucket,
-            raise_when_fail=raise_when_fail,
-            max_delay=max_delay,
-            retry_until_max_delay=not raise_when_fail,
-        )
->>>>>>> a3438229
 
 
 def my_task():
@@ -45,7 +32,6 @@
 
     acquired = limiter_factory.LIMITER.try_acquire("my_task")
 
-    
     result = time.time()
     time.sleep(0.01)
 
@@ -72,16 +58,8 @@
     rate = Rate(requests_per_second, Duration.SECOND)
     bucket = SQLiteBucket.init_from_file([rate], db_path=db_path, use_file_lock=True)
     bucket._clock = SQLiteClock(bucket)
-<<<<<<< HEAD
     limiter_factory.LIMITER = Limiter(
         bucket
-=======
-    LIMITER = Limiter(
-        bucket,
-        raise_when_fail=False,
-        max_delay=MAX_DELAY,
-        retry_until_max_delay=True,
->>>>>>> a3438229
     )
 
 
@@ -92,17 +70,6 @@
         return time.monotonic()
 
     async def run_many_async_tasks():
-<<<<<<< HEAD
-=======
-        assert BUCKET is not None
-        bucket = BucketAsyncWrapper(BUCKET)
-        limiter = Limiter(
-            bucket,
-            raise_when_fail=False,
-            max_delay=MAX_DELAY,
-            retry_until_max_delay=True,
-        )
->>>>>>> a3438229
 
         return await asyncio.gather(
             *(task_async(limiter_factory.LIMITER, str(i), 1) for i in range(num_requests))
@@ -160,7 +127,6 @@
 
         with SQLiteBucket.init_from_file(
             [rate], db_path=db_path, use_file_lock=True
-<<<<<<< HEAD
         ) as bucket:
             bucket._clock = SQLiteClock(bucket)
             limiter = Limiter(
@@ -168,17 +134,6 @@
                 
             )
             [limiter.try_acquire("mytest") for i in range(requests_per_second)]
-=======
-        )
-        bucket._clock = SQLiteClock(bucket)
-        limiter = Limiter(
-            bucket,
-            raise_when_fail=False,
-            max_delay=MAX_DELAY,
-            retry_until_max_delay=True,
-        )
-        [limiter.try_acquire("mytest") for i in range(requests_per_second)]
->>>>>>> a3438229
 
     # Start the ProcessPoolExecutor
     start = time.time()
@@ -211,11 +166,6 @@
         # prime the bucket
         limiter = Limiter(
             bucket,
-<<<<<<< HEAD
-=======
-            retry_until_max_delay=True,
-            max_delay=MAX_DELAY,
->>>>>>> a3438229
         )
         for i in range(100):
             await limiter.try_acquire_async("mytest")
@@ -237,7 +187,7 @@
         ]
         wait(futures)
 
-        time.sleep(2)
+        await asyncio.sleep(2)
 
         futures = [
             executor.submit(my_task_async, num_requests // num_workers)
@@ -286,19 +236,9 @@
     rate = Rate(requests_per_second, Duration.SECOND)
     bucket = MultiprocessBucket.init([rate])
 
-<<<<<<< HEAD
     limiter = Limiter(
         bucket
     )
-=======
-    with pytest.raises(LimiterDelayException):
-        limiter = Limiter(
-            bucket,
-            raise_when_fail=True,
-            max_delay=Duration.SECOND,
-            retry_until_max_delay=False,
-        )
->>>>>>> a3438229
 
     for _ in range(1000):
         last_success = limiter.try_acquire("mytest", 1, blocking=False)
@@ -326,19 +266,11 @@
     rate = Rate(requests_per_second, Duration.SECOND)
     bucket = MultiprocessBucket.init([rate])
     limiter = Limiter(
-<<<<<<< HEAD
         bucket
 )
 
     for _ in range(1000):
         last_success = limiter.try_acquire("mytest", 1, blocking=False)
-=======
-        bucket,
-        raise_when_fail=True,
-        max_delay=None,
-        retry_until_max_delay=False,
-    )
->>>>>>> a3438229
 
     assert not last_success
 
